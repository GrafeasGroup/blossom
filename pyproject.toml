[tool.poetry]
name = "blossom"
version = "0.3.0"
description = "The site!"
authors = ["Grafeas Group Ltd. <devs@grafeas.org>"]

[tool.poetry.dependencies]
python = "^3.8"
django = "^3.1"
django-widget-tweaks = "^1.4"
stripe = "^2.48.0"
requests = "^2.22.0"
pygments = "^2.4"
djangorestframework = "^3.11.0"
djangorestframework-api-key = "^1.4.1"
psaw = "^0.0.7"
redis = "^3.3.11"
social-auth-app-django = "^3.1.0"
python-dotenv = "^0.10.3"
dpath = "^1.4.2"
timeout-decorator = "^0.4.1"
psycopg2-binary = "^2.8.4"
drf-yasg = "^1.17"
toml = "^0.10.0"
bugsnag = "^3.6"
slackclient = "^2.5"
pyyaml = "^5.3"
praw = "^7.1.0"
django-filter = "^2.3.0"
gunicorn = "^20.1.0"
honeycomb-beeline = "^2.17.0"
dateparser = "^1.0.0"
<<<<<<< HEAD
=======
typed-ast = "^1.5.0"
>>>>>>> d060a02c

[tool.poetry.dev-dependencies]
better-exceptions = "^0.2.2"
black = "^19.10b0"
flake8 = { version = "^3.7.9", allow-prereleases = true }
flake8-annotations = "^2.0.1"
flake8-black = "^0.1.1"
flake8-docstrings = "^1.5.0"
flake8-import-order = "^0.18.1"
flake8-variables-names = "^0.0.3"
pep8-naming = "^0.9.1"
pre-commit = "^2.4.0"
seed-isort-config = "^2.1.1"
isort = "^4.3.21"
pytest-django = "^3.7"
pytest-cov = "^2.8"
pytest-mock = "^1.13"
coveralls = "^1.11.1"
mimesis = "^4.0.0"
blossom-wrapper = { git = "https://github.com/GrafeasGroup/blossom-wrapper.git", branch = "master" }

[tool.black]
include = '\.pyi?$'
exclude = '''
/(
    \.git/
  | \.mypy_cache
  | \.github
  | \.pytest_cache
  | \.venv
  | build
  | dist
  | htmlcov
  | blossom.egg-info
)/
'''
[build-system]
requires = ["poetry>=0.12"]
build-backend = "poetry.masonry.api"

<|MERGE_RESOLUTION|>--- conflicted
+++ resolved
@@ -1,76 +1,73 @@
-[tool.poetry]
-name = "blossom"
-version = "0.3.0"
-description = "The site!"
-authors = ["Grafeas Group Ltd. <devs@grafeas.org>"]
-
-[tool.poetry.dependencies]
-python = "^3.8"
-django = "^3.1"
-django-widget-tweaks = "^1.4"
-stripe = "^2.48.0"
-requests = "^2.22.0"
-pygments = "^2.4"
-djangorestframework = "^3.11.0"
-djangorestframework-api-key = "^1.4.1"
-psaw = "^0.0.7"
-redis = "^3.3.11"
-social-auth-app-django = "^3.1.0"
-python-dotenv = "^0.10.3"
-dpath = "^1.4.2"
-timeout-decorator = "^0.4.1"
-psycopg2-binary = "^2.8.4"
-drf-yasg = "^1.17"
-toml = "^0.10.0"
-bugsnag = "^3.6"
-slackclient = "^2.5"
-pyyaml = "^5.3"
-praw = "^7.1.0"
-django-filter = "^2.3.0"
-gunicorn = "^20.1.0"
-honeycomb-beeline = "^2.17.0"
-dateparser = "^1.0.0"
-<<<<<<< HEAD
-=======
-typed-ast = "^1.5.0"
->>>>>>> d060a02c
-
-[tool.poetry.dev-dependencies]
-better-exceptions = "^0.2.2"
-black = "^19.10b0"
-flake8 = { version = "^3.7.9", allow-prereleases = true }
-flake8-annotations = "^2.0.1"
-flake8-black = "^0.1.1"
-flake8-docstrings = "^1.5.0"
-flake8-import-order = "^0.18.1"
-flake8-variables-names = "^0.0.3"
-pep8-naming = "^0.9.1"
-pre-commit = "^2.4.0"
-seed-isort-config = "^2.1.1"
-isort = "^4.3.21"
-pytest-django = "^3.7"
-pytest-cov = "^2.8"
-pytest-mock = "^1.13"
-coveralls = "^1.11.1"
-mimesis = "^4.0.0"
-blossom-wrapper = { git = "https://github.com/GrafeasGroup/blossom-wrapper.git", branch = "master" }
-
-[tool.black]
-include = '\.pyi?$'
-exclude = '''
-/(
-    \.git/
-  | \.mypy_cache
-  | \.github
-  | \.pytest_cache
-  | \.venv
-  | build
-  | dist
-  | htmlcov
-  | blossom.egg-info
-)/
-'''
-[build-system]
-requires = ["poetry>=0.12"]
-build-backend = "poetry.masonry.api"
-
+[tool.poetry]
+name = "blossom"
+version = "0.3.0"
+description = "The site!"
+authors = ["Grafeas Group Ltd. <devs@grafeas.org>"]
+
+[tool.poetry.dependencies]
+python = "^3.8"
+django = "^3.1"
+django-widget-tweaks = "^1.4"
+stripe = "^2.48.0"
+requests = "^2.22.0"
+pygments = "^2.4"
+djangorestframework = "^3.11.0"
+djangorestframework-api-key = "^1.4.1"
+psaw = "^0.0.7"
+redis = "^3.3.11"
+social-auth-app-django = "^3.1.0"
+python-dotenv = "^0.10.3"
+dpath = "^1.4.2"
+timeout-decorator = "^0.4.1"
+psycopg2-binary = "^2.8.4"
+drf-yasg = "^1.17"
+toml = "^0.10.0"
+bugsnag = "^3.6"
+slackclient = "^2.5"
+pyyaml = "^5.3"
+praw = "^7.1.0"
+django-filter = "^2.3.0"
+gunicorn = "^20.1.0"
+honeycomb-beeline = "^2.17.0"
+dateparser = "^1.0.0"
+typed-ast = "^1.5.0"
+
+[tool.poetry.dev-dependencies]
+better-exceptions = "^0.2.2"
+black = "^19.10b0"
+flake8 = { version = "^3.7.9", allow-prereleases = true }
+flake8-annotations = "^2.0.1"
+flake8-black = "^0.1.1"
+flake8-docstrings = "^1.5.0"
+flake8-import-order = "^0.18.1"
+flake8-variables-names = "^0.0.3"
+pep8-naming = "^0.9.1"
+pre-commit = "^2.4.0"
+seed-isort-config = "^2.1.1"
+isort = "^4.3.21"
+pytest-django = "^3.7"
+pytest-cov = "^2.8"
+pytest-mock = "^1.13"
+coveralls = "^1.11.1"
+mimesis = "^4.0.0"
+blossom-wrapper = { git = "https://github.com/GrafeasGroup/blossom-wrapper.git", branch = "master" }
+
+[tool.black]
+include = '\.pyi?$'
+exclude = '''
+/(
+    \.git/
+  | \.mypy_cache
+  | \.github
+  | \.pytest_cache
+  | \.venv
+  | build
+  | dist
+  | htmlcov
+  | blossom.egg-info
+)/
+'''
+[build-system]
+requires = ["poetry>=0.12"]
+build-backend = "poetry.masonry.api"
+