--- conflicted
+++ resolved
@@ -58,7 +58,6 @@
         user = get_object_or_404(BlossomUser, username=username, is_volunteer=True)
         return Response(self.serializer_class(user).data)
 
-<<<<<<< HEAD
     @swagger_auto_schema(responses={404: "No volunteer with the specified ID."},)
     @action(detail=True, methods=["get"])
     def rate(self, request: Request, pk: int) -> Response:
@@ -80,9 +79,7 @@
 
         return Response(rate)
 
-=======
     @csrf_exempt
->>>>>>> 559ce083
     @swagger_auto_schema(
         request_body=no_body, responses={404: "No volunteer with the specified ID."}
     )
