--- conflicted
+++ resolved
@@ -6,14 +6,11 @@
 
 from django.db.models import Count, F, Window
 from django.conf import settings
-<<<<<<< HEAD
-from django.db.models.functions import Length, DenseRank
-=======
-from django.db.models import Count
 from django.db.models.functions import (
     ExtractHour,
     ExtractIsoWeekDay,
     Length,
+    DenseRank,
     TruncDate,
     TruncDay,
     TruncHour,
@@ -22,13 +19,11 @@
     TruncWeek,
     TruncYear,
 )
->>>>>>> eec702ee
 from django.http import JsonResponse
 from django.shortcuts import get_object_or_404
 from django.utils import timezone
 from django.utils.decorators import method_decorator
 from django.views.decorators.csrf import csrf_exempt
-from django_cte import With
 from django_filters.rest_framework import DjangoFilterBackend
 from drf_yasg.openapi import Parameter
 from drf_yasg.openapi import Response as DocResponse
