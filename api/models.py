--- conflicted
+++ resolved
@@ -16,14 +16,6 @@
 
 
 class Submission(models.Model):
-<<<<<<< HEAD
-    # It is rare, but possible, for a post to have more than one transcription.
-    # Therefore, posts are separate from transcriptions, but there will almost
-    # always be one transcription per post.
-    source_id = models.CharField(max_length=36, default=create_id)
-    create_time = models.DateTimeField(default=timezone.now)
-    # last_update_time = models.DateTimeField(default=timezone.now)
-=======
     """
     Submission which is to be transcribed.
 
@@ -36,14 +28,14 @@
     """
     The ID of the Submission on the "source" platform.
 
-    Note that this field is not used as a primary key and hence the database
-    also keeps an underlying "id" field which is the primary key.
+    Note that this field is not used as a primary key; an underlying
+    "id" field is the primary key.
     """
-    submission_id = models.CharField(max_length=36, default=create_id)
+    source_id = models.CharField(max_length=36, default=create_id)
 
     """The time the Submission is submitted."""
-    submission_time = models.DateTimeField(default=timezone.now)
->>>>>>> 3eb694fb
+    create_time = models.DateTimeField(default=timezone.now)
+    # last_update_time = models.DateTimeField(default=timezone.now)
 
     """
     The ID of the Submission in the old Redis database.
@@ -88,7 +80,7 @@
     """
     The URL to the Submission directly on its source.
 
-    Note that the maximum length is derived from https://stackoverflow.com/a/219664
+    Max length is derived from https://stackoverflow.com/a/219664
     """
     url = models.CharField(max_length=2083, null=True, blank=True)
 
@@ -98,18 +90,13 @@
     """Whether the post has been archived, for example by /u/tor_archivist."""
     archived = models.BooleanField(default=False)
 
-<<<<<<< HEAD
-    def __str__(self):
-        return f"{self.source_id}"
-=======
     def __str__(self) -> str:
         """
         Retrieve the String representation of the Submission object.
 
         :return: the String representation of the Submission
         """
-        return f"{self.submission_id}"
->>>>>>> 3eb694fb
+        return f"{self.source_id}"
 
     @property
     def has_ocr_transcription(self) -> bool:
@@ -138,69 +125,35 @@
     """The BlossomUser who has authored of the Transcription."""
     author = models.ForeignKey("authentication.BlossomUser", on_delete=models.CASCADE)
 
-<<<<<<< HEAD
+    """The time the Transcription has been created."""
     # create_time = models.DateTimeField(default=timezone.now)
     # last_update_time = models.DateTimeField(default=timezone.now)
-
-    # reddit comment ID or similar
-    source_id = models.CharField(max_length=36)
-
-=======
-    """The time the Transcription has been created."""
-    post_time = models.DateTimeField(default=timezone.now)
     # reddit comment ID or similar
 
     """
     The ID of the Transcription on the "completion_method" platform.
 
-    Note that this field is not used as a primary key and hence the database
-    also keeps an underlying "id" field which is the primary key.
+    Note that this field is not used as a primary key; an underlying
+    "id" field is the primary key.
     """
-    transcription_id = models.CharField(max_length=36)
+    source_id = models.CharField(max_length=36)
+
     # "reddit", "api", "blossom". Leaving extra characters in case we want
     # to expand the options.
-
-    """The platform from which the Transcription originates."""
-    completion_method = models.CharField(max_length=20)
+    # TODO: FOREIGN KEY
+    # """The platform from which the Transcription originates."""
+    # completion_method = models.CharField(max_length=20)
 
     """The URL to the Transcription on the source platform."""
->>>>>>> 3eb694fb
     url = models.CharField(max_length=2083, null=True, blank=True)
 
     """
-    The text of the transcription.
-
-    The SQL longtext type is forced, as per https://stackoverflow.com/a/23169977
+    The text of the transcription. We force the SQL longtext type, per
+    https://stackoverflow.com/a/23169977.
     """
     text = models.TextField(max_length=4_294_000_000, null=True, blank=True)
 
-<<<<<<< HEAD
     # TODO: Move all ocr_text fields to the `text` field, then remove ocr_text
-    ocr_text = models.TextField(max_length=4_294_000_000, null=True, blank=True)
-
-    # sometimes posts get stuck in the spam filter. We can still validate those,
-    # but it takes some effort. It is good to store the fact that it was
-    # removed, even if we can still access it through workarounds, just so we
-    # can keep a running tally on the reddit spam filter. This will become
-    # increasingly less useful as we move into new territories, but it's still
-    # a useful field for now.
-    removed_from_reddit = models.BooleanField(default=False)
-
-    def __str__(self):
-        return f"{self.submission} by {self.author.username}"
-
-
-class Source(models.Model):
-    # This is used for both submissions (where did the submission come from?) and
-    # for transcriptions (e.g. how was the transcription completed?)
-    # TODO: set foreign keys for Transcription and Submission -- default to "reddit"
-    name = models.CharField(max_length=20)
-=======
-    """
-    The text of the transcription, created by OCR.
-
-    Note that either "text" or "ocr_text" is null.
-    """
     ocr_text = models.TextField(max_length=4_294_000_000, null=True, blank=True)
 
     """
@@ -220,4 +173,10 @@
         :return: the String representation of the Transcription
         """
         return f"{self.submission} by {self.author.username}"
->>>>>>> 3eb694fb
+
+
+class Source(models.Model):
+    # This is used for both submissions (where did the submission come from?) and
+    # for transcriptions (e.g. how was the transcription completed?)
+    # TODO: set foreign keys for Transcription and Submission -- default to "reddit"
+    name = models.CharField(max_length=20)