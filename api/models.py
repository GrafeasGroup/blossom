--- conflicted
+++ resolved
@@ -135,14 +135,10 @@
     # If this is an image, it is sent to ocr.space for automatic transcription.
     content_url = models.URLField(null=True, blank=True)
 
-<<<<<<< HEAD
-    nsfw = models.BooleanField(null=True, blank=True)
-=======
     # If this is from Reddit, then it mirrors the status on Reddit's side that we get
     # from PRAW. Otherwise it can be set manually to mark something that shouldn't be
     # shown without a cover.
     nsfw = models.BooleanField(null=True, blank=True)  # maps to PRAW's `.over_18`
->>>>>>> 872b16c2
 
     # We need to keep track of every submission that we come across, but there
     # will always be content that needs to be removed from the hands of our volunteers
