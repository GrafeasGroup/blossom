{% extends "website/partials/base.partial" %}
{% load static %}


{% block content %}
    {% if issues %}
        <h2>Hold up!</h2>
        <p>
            It looks like there are a few things that need to be adjusted before your
            transcription fits all of our templates. The specific issues and their fixes
            are listed below.
        </p>
        <p>
            Once you get your transcription adjusted, just click "Submit" again!
        </p>
    {% endif %}
    {% for issue in issues %}
        <div class="container">
            <div class="alert alert-danger">
                {% include issue %}
            </div>
        </div>
    {% endfor %}
    <div class="row">
        <div class="col-lg-6">
            <p class="text-muted fs-6">Pinch, drag, or click around this image to make it easier to read!</p>
            <div id="imageViewer"
                 style="height: 650px; background: #f8f9fa none repeat scroll 0 0; overflow: hidden; border-radius: 5px; touch-action: none"></div>
            <div class="row">
                <div class="col-12 col-lg-6">
                    <div class="mt-2"><em>{{ submission.title }}</em></div>
                    <div class="mt-2">Original post from <a href="{{ submission.url }}" target="_blank">
                        {{ submission.get_subreddit_name }}</a>.
                    </div>
                </div>
                <div class="col-12 col-lg-6 text-center">
                    <div class="d-grid gap-2 mt-3">
                        <div
                                class="btn btn-outline-secondary mt-1"
                                data-bs-toggle="modal" data-bs-target="#rulesModal"
                        >View Rules
                        </div>
                    </div>
                </div>
            </div>
        </div>
        <div class="container d-lg-none">
            <hr>
        </div>
        <div class="col-lg-6">
            <form id="theForm" method="post" action="" class="needs-validation" novalidate>
                <div class="mb-3">
                    <label for="transcriptionTypeField" class="form-label">
                        <strong>What is this?</strong>
                    </label>
                    <input type="text" class="form-control" id="transcriptionTypeField"
                           aria-describedby="transcriptionTypeFieldHelp" name="transcription_type"
                           value="{{ heading }}"
                    >
                    <div id="transcriptionTypeFieldHelp" class="form-text">
                        For example, Twitter post, Tumblr post, or Reddit comment. If it's not obvious
                        where it's from, put Text, Photo, Meme, or something equally descriptive.
                    </div>
                </div>
                <div class="mb-3" id="transcriptionBox">
                    <label for="transcriptionTextArea" class="form-label mt-2">
                        <strong>Transcription:</strong>
                    </label>
                    <textarea class="form-control" required name="transcription"
                              aria-describedby="transcriptionFieldHelp"
                              id="transcriptionTextArea" rows="3"
                              placeholder="Put your transcription here!"
                    ></textarea>
                    <div class="d-none" id="transcriptionErrorMessage" style="color: red">
                        I don't see a transcription in here... put some text in and try again.
                    </div>

                    <div id="transcriptionFieldHelp" class="form-text">
                        Put what you see in the image here! Try to be as descriptive as possible;
                        your goal is that anyone who reads this transcription will be able to
                        <em>understand</em> the image, not just know what is inside it.<br>
                        Note: Been here a while? Don't worry about the header or footer, we'll handle
                        it for you!
                    </div>
                </div>
                <div class="row mt-3">
                    <div class="col-0 col-lg-1"></div>
                    <div class="col-12 col-lg-7 mb-2">
                        <div class="d-grid gap-2">
                            <button
                                    class="btn btn-primary"
                                    type="button"
                                    onclick="submitForm()"
                            >Submit!
                            </button>
                        </div>
                    </div>
                    <div class="col-12 col-lg-3 mb-3">
                        <div class="d-grid gap-2">
                            <button type="button"
                                    class="btn btn-outline-danger"
                                    data-bs-toggle="modal"
                                    data-bs-target="#optionsModal"
                            >
                                Reroll
                            </button>
                        </div>
                    </div>
                    <div class="col-0 col-sm-1"></div>
                </div>
            </form>
        </div>
    </div>

    {% include 'app/partials/template_accordion.partial' %}

    <div class="modal fade" id="optionsModal" tabindex="-1" aria-labelledby="optionsModalLabel" aria-hidden="true">
        <div class="modal-dialog modal-dialog-centered">
            <div class="modal-content">
                <div class="modal-header">
                    <h5 class="modal-title" id="optionsModalLabel">Reroll Options</h5>
                    <button type="button" class="btn-close" data-bs-dismiss="modal" aria-label="Close"></button>
                </div>
                <div class="modal-body">
                    If this post isn't working for you, don't worry! Let us know why you're sending this one
                    back so you can choose a new one.
                </div>
                <div class="d-grid gap-2 mx-2 mb-2">
                    <a href="{% url 'app_unclaim' submission.id %}" class="btn btn-danger">Just want something
                        different</a>
                    <a href="{% url 'app_unclaim' submission.id %}?reason=rules" class="btn btn-outline-danger">
                        Post breaks rules
                    </a>
                    <a href="{% url 'app_unclaim' submission.id %}?reason=removed" class="btn btn-outline-danger">
                        Post was removed
                    </a>
                    <a href="{% url 'app_unclaim' submission.id %}?reason=op_transcribed"
                       class="btn btn-outline-danger">
                        OP already transcribed it
                    </a>
                </div>

                <div class="modal-footer">
                    <button type="button" class="btn btn-secondary" data-bs-dismiss="modal">Close</button>
                </div>
            </div>
        </div>
    </div>

    <div class="modal fade" id="rulesModal" tabindex="-1">
        <div class="modal-dialog modal-lg modal-dialog-scrollable">
            <div class="modal-content">
                <div class="modal-header">
                    <h5 class="modal-title">Rules for {{ submission.get_subreddit_name }}</h5>
                    <button type="button" class="btn-close" data-bs-dismiss="modal" aria-label="Close"></button>
                </div>
                <div class="modal-body" id="rulesModalBody">
                    {# This will be filled dynamically through the POWAH OF JAVASCWIPT #}
                </div>
                <div class="modal-footer">
                    <button type="button" class="btn btn-secondary" data-bs-dismiss="modal">Close</button>
                </div>
            </div>
        </div>
    </div>

{% endblock %}

{% block scripts %}
    <script src="{% static "js/openseadragon-bin-2.4.2/openseadragon.js" %}"></script>
    <link rel="stylesheet" href="{% static "js/simplemde/simplemde.min.css" %}">
    <script src="{% static "js/simplemde/simplemde.min.js" %}"></script>

    <script type="text/javascript">
        OpenSeadragon({
            id: "imageViewer",
            prefixUrl: "/static/js/openseadragon-bin-2.4.2/images/",
            tileSources: {
                type: 'image',
                {% if ireddit_content_url %}
                    url: "{% url 'iredditproxy' ireddit_content_url %}",
                {% elif imgur_content_url %}
                    url: "{% url 'imgurproxy' imgur_content_url %}",
                {% else %}
                    url: "{{ submission.content_url }}",
                {% endif %}
                crossOriginPolicy: 'Anonymous',
                ajaxWithCredentials: false
            },
            minZoomImageRatio: 0.8,
            maxZoomPixelRatio: 12,
        });
        const simplemde = new SimpleMDE(
            {
                autosave: {
                    enabled: true,
                    uniqueId: "grafeasTranscriptionField",
                    delay: 1000,
                },
                toolbar: ["bold", "italic", "heading", "|", "quote", "unordered-list", "|", "link", "code", "|", "preview", "side-by-side", "fullscreen", "|", "guide"],
                element: document.getElementById("transcriptionTextArea"),
                renderingConfig: {
                    codeSyntaxHighlighting: true
                }
            }
        );

<<<<<<< HEAD
        {% if transcription %}
            simplemde.value(`{{ transcription }}`)
=======
        {% if not transcription %}
            simplemde.value("Put your transcription here!");
        {% else %}
            simplemde.value(`{{ transcription|safe }}`)
>>>>>>> b735e631
        {% endif %}

        fetch('{% url "subredditjsonproxy" %}?s={{ submission.get_subreddit_name }}')
            .then(response => response.json())
            .then(data => {
                modal = document.getElementById('rulesModalBody');
                let ul = document.createElement('ul');
                if (Object.keys(data['rules']).length === 0) {
                    let alert = document.createElement('div');
                    alert.classList.add(..."alert alert-secondary text-center".split(" "));
                    alert.setAttribute("role", "alert");
                    alert.innerText = (
                        "It looks like {{ submission.get_subreddit_name }} doesn't have any rules published."
                    );
                    modal.appendChild(alert);

                } else {
                    data['rules'].forEach((el) => {
                        let li = `
                            <li class="mt-2">
                                <strong>${el['violation_reason']}</strong> - ${el['description']}
                            </li>
                        `
                        ul.insertAdjacentHTML("beforeend", li)
                    });
                    modal.appendChild(ul);
                }
            });

        function submitForm() {
            if (simplemde.value() !== "") {
                form = document.getElementById('theForm');
                form.submit();
            } else {
                document.getElementById("transcriptionErrorMessage").classList.remove('d-none');
                document.getElementById("transcriptionBox").classList.add(..."px-1 py-1 border border-2 border-danger rounded".split(" "))
            }
        }
    </script>
    <script src="https://cdn.jsdelivr.net/highlight.js/latest/highlight.min.js"></script>
    <link rel="stylesheet" href="https://cdn.jsdelivr.net/highlight.js/latest/styles/github.min.css">
{% endblock %}<|MERGE_RESOLUTION|>--- conflicted
+++ resolved
@@ -205,15 +205,8 @@
             }
         );
 
-<<<<<<< HEAD
         {% if transcription %}
-            simplemde.value(`{{ transcription }}`)
-=======
-        {% if not transcription %}
-            simplemde.value("Put your transcription here!");
-        {% else %}
             simplemde.value(`{{ transcription|safe }}`)
->>>>>>> b735e631
         {% endif %}
 
         fetch('{% url "subredditjsonproxy" %}?s={{ submission.get_subreddit_name }}')
