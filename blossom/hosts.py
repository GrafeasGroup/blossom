from django_hosts import patterns, host
from django.conf import settings

host_patterns = patterns(
    '',
    host(r'api', 'blossom.api.urls', name='api'),
    host(r'payments', 'blossom.payments.urls', name='payments'),
<<<<<<< HEAD
    host(r'engineering', 'blossom.engineeringblog.urls', name='engineeringblog'),
    host(r'', settings.ROOT_URLCONF, name='www')
=======
    host(r'wiki', 'blossom.wiki.urls', name='wiki'),
    host(r'', settings.ROOT_URLCONF, name='www'),  # must always be last
>>>>>>> c5e2507b
)<|MERGE_RESOLUTION|>--- conflicted
+++ resolved
@@ -5,11 +5,7 @@
     '',
     host(r'api', 'blossom.api.urls', name='api'),
     host(r'payments', 'blossom.payments.urls', name='payments'),
-<<<<<<< HEAD
     host(r'engineering', 'blossom.engineeringblog.urls', name='engineeringblog'),
-    host(r'', settings.ROOT_URLCONF, name='www')
-=======
     host(r'wiki', 'blossom.wiki.urls', name='wiki'),
     host(r'', settings.ROOT_URLCONF, name='www'),  # must always be last
->>>>>>> c5e2507b
 )