--- conflicted
+++ resolved
@@ -24,7 +24,6 @@
     )
 
 
-<<<<<<< HEAD
 class PostView(TemplateView):
 
     def get(self, request, *args, **kwargs):
@@ -32,28 +31,6 @@
 
     def post(self, request, *args, **kwargs):
         pass
-=======
-class LoginView(TemplateView):
-    def get(self, request, *args, **kwargs):
-        form = LoginForm()
-        return render(request, 'website/generic_form.html', {'form': form})
-
-    def post(self, request, *args, **kwargs):
-        form = LoginForm(request.POST)
-        if form.is_valid():
-            data = form.cleaned_data
-            if user := EmailBackend().authenticate(
-                    username=data.get('email'), password=data.get('password')
-            ):
-                login(request, user)
-                return HttpResponseRedirect(request.GET.get('next', '/'))
-            return HttpResponseRedirect('/')
-
-
-def LogoutView(request):
-    logout(request)
-    return HttpResponseRedirect('/')
->>>>>>> 730e6d55
 
 
 class PostDetail(DetailView):
